--- conflicted
+++ resolved
@@ -54,10 +54,7 @@
         @test length(gs) == 7
         fgs = SpaceLiDAR.in_bbox(gs, (min_x = 4.0, min_y = 40.0, max_x = 5.0, max_y = 50.0))
         @test length(fgs) == 2
-<<<<<<< HEAD
         SpaceLiDAR.bounds.(fgs)
-=======
->>>>>>> d28dc481
     end
 
     @testset "GLAH06" begin
