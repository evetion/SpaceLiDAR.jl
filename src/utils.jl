using Printf
using DataFrames

"""
    granule_from_file(filename::AbstractString)

Create a mission specific granule from a local .h5 filepath. For folder usage see
[`granules_from_folder`](@ref).
"""
function granule_from_file(filename::AbstractString)
    _, ext = splitext(filename)
    lowercase(ext) != ".h5" && error("Granule must be a .h5 file")

    name = basename(filename)
    if startswith(name, "ATL")
        info = icesat2_info(name)
<<<<<<< HEAD
        return ICESat2_Granule(info.type, name, filename, (;), info)
=======
        return ICESat2_Granule(info.type, name, filename, (x_min = 0.0,), info, MultiPolygonType())
>>>>>>> d28dc481
    elseif startswith(name, "GEDI")
        info = gedi_info(name)
        return GEDI_Granule(info.type, name, filename, info, MultiPolygonType())
    elseif startswith(name, "GLAH")
        info = icesat_info(name)
        return ICESat_Granule(info.type, name, filename, info, MultiPolygonType())
    else
        error("Unknown granule.")
    end
end

"""
    granules_from_folder(foldername::AbstractString)

Create mission specific granules from a folder with .h5 files, using [`granule_from_file`](@ref).
"""
function granules_from_folder(foldername::AbstractString)
    return [
        granule_from_file(joinpath(foldername, file)) for
        file in readdir(foldername) if lowercase(splitext(file)[end]) == ".h5"
    ]
end

"""
    instantiate(granules::Vector{::Granule}, folder::AbstractString)

For a given list of `granules` from [`find`](@ref), match the granules to the local files
and return a new list of granules with the local filepaths if they exist.
"""
function instantiate(granules::Vector{T}, folder::AbstractString) where {T<:Granule}
    local_granules = Vector{eltype(granules)}()
    for granule in granules
        file = joinpath(folder, granule.id)
        if isfile(file)
            g = copy(granule)
            g.url = file
            push!(local_granules, g)
        end
    end
    @info "Found $(@sprintf("%.0f",(length(local_granules) / length(granules) * 100)))% of $(length(granules)) provided granules."
    local_granules
end


function in_bbox(xyz::DataFrame, bbox::NamedTuple{(:min_x, :min_y, :max_x, :max_y),NTuple{4,Float64}})
    subset(
        xyz,
        :longitude => x -> (bbox.min_x .<= x .<= bbox.max_x),
        :latitude => y -> (bbox.min_y .<= y .<= bbox.max_y),
    )
end
function in_bbox!(xyz::DataFrame, bbox::NamedTuple{(:min_x, :min_y, :max_x, :max_y),NTuple{4,Float64}})
    subset!(
        xyz,
        :longitude => x -> (bbox.min_x .<= x .<= bbox.max_x),
        :latitude => y -> (bbox.min_y .<= y .<= bbox.max_y),
    )
end

function intersect(
    a::NamedTuple{(:min_x, :min_y, :max_x, :max_y),NTuple{4,Float64}},
    b::NamedTuple{(:min_x, :min_y, :max_x, :max_y),NTuple{4,Float64}},
)
    !(b.min_x > a.max_x || b.max_x < a.min_x || b.min_y > a.max_y || b.max_y < a.min_y)
end

function in_bbox(g::G, bbox::NamedTuple{(:min_x, :min_y, :max_x, :max_y),NTuple{4,Float64}}) where {G<:Granule}
    box = bounds(g)
    intersect((; box.min_x, box.min_y, box.max_x, box.max_y), bbox)
end

function in_bbox(g::Vector{G}, bbox::NamedTuple{(:min_x, :min_y, :max_x, :max_y),NTuple{4,Float64}}) where {G<:Granule}
    m = in_bbox.(g, Ref(bbox))
    g[m]
end

function bounds(table)
    NamedTuple{(:min_x, :max_x, :min_y, :max_y, :min_z, :max_z)}((
        extrema(table.longitude)...,
        extrema(table.latitude)...,
        extrema(table.height)...,
    ))
end

function write_granule_urls!(fn::String, granules::Vector{<:Granule})
    open(fn, "w") do f
        for granule in granules
            println(f, granule.url)
        end
    end
    abspath(fn)
end

"""
    isvalid(g::Granule)

Checks if a granule is has a valid, local and non-corrupt .h5 file. Can be combined with
[`rm(::Granule)`](@ref) to remove invalid granules.
"""
function isvalid(granule::Granule)
    try
        HDF5.h5open(granule.url, "r") do file
            keys(file)
        end
        return true
    catch e
        @error "Granule at $(granule.url) failed with $e."
        return false
    end
end

"""
    netrc!(username, password)

Writes/updates a .netrc file for ICESat-2 and GEDI downloads. A .netrc is a plaintext
file containing your username and password for NASA EarthData and DAACs, and can be automatically
used by Julia using `Downloads` and tools like `wget`, `curl` among others.
"""
function netrc!(username, password)
    if Sys.iswindows()
        fn = joinpath(homedir(), "_netrc")
    else
        fn = joinpath(homedir(), ".netrc")
    end

    open(fn, "a") do f
        write(f, "\n")
        write(f, "machine urs.earthdata.nasa.gov login $username password $(password)\n")
    end
    fn
end

function filter_rgt(granules::Vector{<:Granule}, rgt::Int, cycle::Int)
    results = Vector{Granule}()
    for granule in granules
        i = info(granule)
        if i.rgt == rgt && i.cycle == cycle
            push!(results, granule)
        end
    end
    results
end<|MERGE_RESOLUTION|>--- conflicted
+++ resolved
@@ -14,11 +14,7 @@
     name = basename(filename)
     if startswith(name, "ATL")
         info = icesat2_info(name)
-<<<<<<< HEAD
-        return ICESat2_Granule(info.type, name, filename, (;), info)
-=======
-        return ICESat2_Granule(info.type, name, filename, (x_min = 0.0,), info, MultiPolygonType())
->>>>>>> d28dc481
+        return ICESat2_Granule(info.type, name, filename, (;), info, MultiPolygonType())
     elseif startswith(name, "GEDI")
         info = gedi_info(name)
         return GEDI_Granule(info.type, name, filename, info, MultiPolygonType())
