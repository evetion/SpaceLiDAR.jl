--- conflicted
+++ resolved
@@ -12,26 +12,15 @@
     lowercase(ext) != ".h5" && error("Granule must be a .h5 file")
 
     name = basename(filename)
-    empty_bbox = (min_x = [], min_y = [], max_x = [], max_y = [])
     if startswith(name, "ATL")
         info = icesat2_info(name)
-<<<<<<< HEAD
-        return ICESat2_Granule{Symbol(info.type)}(name, filename, empty_bbox, info)
+        return ICESat2_Granule{Symbol(info.type)}(name, filename, info, MultiPolygonType())
     elseif startswith(name, "GEDI")
         info = gedi_info(name)
-        return GEDI_Granule{Symbol(info.type)}(name, filename, empty_bbox, info)
+        return GEDI_Granule{Symbol(info.type)}(name, filename, info, MultiPolygonType())
     elseif startswith(name, "GLAH")
         info = icesat_info(name)
-        return ICESat_Granule{Symbol(info.type)}(name, filename, empty_bbox, info)
-=======
-        return ICESat2_Granule(info.type, name, filename, (x_min = 0.0,), info, MultiPolygonType())
-    elseif startswith(name, "GEDI")
-        info = gedi_info(name)
-        return GEDI_Granule(info.type, name, filename, info, MultiPolygonType())
-    elseif startswith(name, "GLAH")
-        info = icesat_info(name)
-        return ICESat_Granule(info.type, name, filename, info, MultiPolygonType())
->>>>>>> d28dc481
+        return ICESat_Granule{Symbol(info.type)}(name, filename, info, MultiPolygonType())
     else
         error("Unknown granule.")
     end
