--- conflicted
+++ resolved
@@ -1,24 +1,14 @@
 using HDF5
 import Downloads
 
-<<<<<<< HEAD
+"""This is a method because it will segfault if precompiled."""
 function _download(kwargs...)
     downloader = Downloads.Downloader()
     easy_hook = (easy, _) -> begin
-=======
-"""This is a method because it will segfault if precompiled."""
-function _download(kwargs...)
-    downloader = Downloads.Downloader()
-    easy_hook = (easy, info) -> begin
->>>>>>> 5319b1f6
         Downloads.Curl.setopt(easy, Downloads.Curl.CURLOPT_NETRC, Downloads.Curl.CURL_NETRC_OPTIONAL)
         Downloads.Curl.setopt(easy, Downloads.Curl.CURLOPT_COOKIEFILE, "")
     end
     downloader.easy_hook = easy_hook
-<<<<<<< HEAD
-=======
-
->>>>>>> 5319b1f6
     Downloads.download(kwargs...;downloader=downloader)
 end
 
@@ -38,11 +28,7 @@
         if startswith(granule.url, "s3://")
         download_s3(granule.url, fn)
     elseif startswith(granule.url, "http")
-<<<<<<< HEAD
-        SpaceLiDAR._download(granule.url, fn)
-=======
         _download(granule.url, fn)
->>>>>>> 5319b1f6
     else
         error("Can't determine how to download $(granule.url)")
     end
@@ -57,11 +43,7 @@
         @warn("Can't delete $(granule.url)..")
     end
 end
-<<<<<<< HEAD
-
-=======
     
->>>>>>> 5319b1f6
 function download!(granules::Vector{Granule}, folder::AbstractString)
     for granule in granules
         download!(granule, folder)
