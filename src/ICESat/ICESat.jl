--- conflicted
+++ resolved
@@ -10,24 +10,15 @@
 A granule of the ICESat product `product`. Normally created automatically from
 either [`find`](@ref), [`granule_from_file`](@ref) or [`granules_from_folder`](@ref).
 """
-<<<<<<< HEAD
-mutable struct ICESat_Granule{T} <: Granule
-=======
 Base.@kwdef mutable struct ICESat_Granule{product} <: Granule
->>>>>>> d28dc481
     id::String
     url::String
-    bbox::NamedTuple
     info::NamedTuple
     polygons::MultiPolygonType = MultiPolygonType()
 end
 
 function Base.copy(g::ICESat_Granule{product}) where {product}
-<<<<<<< HEAD
-    return ICESat_Granule(product, g.id, g.url, g.bbox, g.info)
-=======
-    return ICESat_Granule(product, g.id, copy(g.url), copy(g.info), copy(g.polygons))
->>>>>>> d28dc481
+    return ICESat_Granule{product}(copy(g.id), copy(g.url), copy(g.info), copy(g.polygons))
 end
 
 function bounds(granule::ICESat_Granule)
